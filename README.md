--- conflicted
+++ resolved
@@ -76,11 +76,7 @@
 is also logarithmic. The generally linear nature of the LLL curve supports
 the polynomial-time nature of the algorithm. Each data point
 is the average of execution time of 200 runs of a lattice-reduction
-<<<<<<< HEAD
 technique, where the matrices used were generated using 'randn' to
-=======
-technique, where the matrices used were generated using *randn* to
->>>>>>> 2dd0ebb1
 emulate unit-variance Gaussian-distributed values.
 ![Time vs matrix size](benchmark/perfVsNfloat32.png)
 
@@ -91,26 +87,17 @@
 logarithmic representation of execution time as in the previous
 figure. ![Time vs data type](benchmark/perfVsDataTypeN16.png)
 
-<<<<<<< HEAD
 ### Future
 
 The performance tests above were designed to accomodate new
-lattice-reduction techniques. These could be simple updates of one of
-the current techniques to include BLAS functions, or something like
-BKZ [4] reduction, which is used to break crypto systems. Once a new
-technique is available, it can be added directly to this package, or
-included via something like 'Pkg.add("NewLR"); using NewLR' in
-'benchmarks/perftest.jl'. 
+lattice-reduction techniques, which we invite you to add. These could
+be simple updates of one of the current techniques to include BLAS
+functions, or something like BKZ [4] reduction, which is used to break
+crypto systems. Once a new technique is available, it can be added
+directly to this package, or included just in the tests via something
+like 'Pkg.add("NewLR"); using NewLR' in 'benchmarks/perftest.jl'.
 
 Possible future improvements include:
-=======
-### Future work
-
-These tools were developed and tested in the context of multi-antenna
-wireless communication, and do not reflect the state-of-the art
-lattice tools used for cryptography [4]. Adding such tools and the
-following improvements are among changes which can be made:
->>>>>>> 2dd0ebb1
 * Add Block-Korkin-Zolotarev lattice redution, with improvements
   as in [4], and Brun lattice reduction 
 * The [SVP](http://www.latticechallenge.org/svp-challenge/) Challenge
@@ -118,23 +105,13 @@
   [Ideal](http://www.latticechallenge.org/ideallattice-challenge/)
   Lattice challenge have code to generate lattices for the respective
   contests which could be used or duplicated to make challenging
-<<<<<<< HEAD
   performance tests. The main
   [Lattice](http://www.latticechallenge.org/) Challenge also lists
   references which could be used to replicate tests.
-=======
-  tests. The main [Lattice](http://www.latticechallenge.org/)
-  Challenge also lists references which could be used to replicate
-  tests.
->>>>>>> 2dd0ebb1
 * Compare with the [Number Theory Library](http://www.shoup.net/ntl/).
 * Utilize BLAS functions for faster vector-matrix operations, or just
   devectorize the functions (at present they are not much faster than
   the corresponding Matlab functions).
-<<<<<<< HEAD
-=======
-
->>>>>>> 2dd0ebb1
 
 ### References
 
